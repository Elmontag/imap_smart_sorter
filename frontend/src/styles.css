--- conflicted
+++ resolved
@@ -205,13 +205,8 @@
 }
 
 .app-sidebar {
-<<<<<<< HEAD
   flex: 0 0 320px;
   max-width: 320px;
-=======
-  flex: 0 0 280px;
-  max-width: 280px;
->>>>>>> b4db8ea1
   position: sticky;
   top: 24px;
   align-self: flex-start;
@@ -1097,21 +1092,12 @@
   box-shadow: 0 10px 24px rgba(15, 23, 42, 0.08);
   overflow: hidden;
   transition: box-shadow 0.2s ease, transform 0.2s ease;
-<<<<<<< HEAD
 }
 
 .suggestion-item.open {
   box-shadow: 0 18px 40px rgba(15, 23, 42, 0.12);
 }
 
-=======
-}
-
-.suggestion-item.open {
-  box-shadow: 0 18px 40px rgba(15, 23, 42, 0.12);
-}
-
->>>>>>> b4db8ea1
 .suggestion-item.tone-done {
   border-left: 4px solid #10b981;
 }
