import React, { useCallback, useEffect, useMemo, useRef, useState } from 'react'
import {
  AnalysisModule,
  OllamaModelStatus,
  Suggestion,
  ScanStatus,
  getFolders,
  getScanStatus,
  rescan,
  startScan,
  stopScan,
  updateFolderSelection,
} from '../api'
import SuggestionCard from '../components/SuggestionCard'
import PendingOverviewPanel from '../components/PendingOverviewPanel'
import FolderSelectionPanel from '../components/FolderSelectionPanel'
import DevtoolsPanel from '../components/DevtoolsPanel'
import AutomationSummaryCard from '../components/AutomationSummaryCard'
import CalendarDashboard from '../components/CalendarDashboard'
import { useSuggestions } from '../store/useSuggestions'
import { usePendingOverview } from '../store/usePendingOverview'
import { useAppConfig } from '../store/useAppConfig'
import { useFilterActivity } from '../store/useFilterActivity'
import { useOllamaStatus } from '../store/useOllamaStatus'

type StatusKind = 'info' | 'success' | 'error'

interface StatusMessage {
  kind: StatusKind
  message: string
}

type DashboardView = 'mail' | 'calendar'

const toMessage = (err: unknown) => (err instanceof Error ? err.message : String(err ?? 'Unbekannter Fehler'))

const formatTimestamp = (value?: string | null) => {
  if (!value) {
    return null
  }
  const parsed = new Date(value)
  if (Number.isNaN(parsed.getTime())) {
    return null
  }
  return parsed.toLocaleString('de-DE')
}

const moduleLabels: Record<AnalysisModule, string> = {
  STATIC: 'Statisch',
  HYBRID: 'Hybrid',
  LLM_PURE: 'LLM Pure',
}

const normalizeFolders = (folders: string[]): string[] =>
  Array.from(new Set(folders.map(folder => folder.trim()).filter(folder => folder.length > 0)))

const formatBytes = (value?: number | null) => {
  if (typeof value !== 'number' || !Number.isFinite(value) || value <= 0) {
    return null
  }
  const units = ['B', 'KB', 'MB', 'GB', 'TB']
  let remaining = value
  let unitIndex = 0
  while (remaining >= 1024 && unitIndex < units.length - 1) {
    remaining /= 1024
    unitIndex += 1
  }
  return `${remaining.toFixed(remaining >= 10 ? 0 : 1)} ${units[unitIndex]}`
}

const modelLabel = (model: OllamaModelStatus) => {
  if (model.purpose === 'classifier') {
    return 'Klassifikator'
  }
  if (model.purpose === 'embedding') {
    return 'Embeddings'
  }
  return 'Modell'
}

const modelProgressLabel = (model: OllamaModelStatus) => {
  const percent = typeof model.progress === 'number' ? Math.round(model.progress * 100) : null
  const completed = formatBytes(model.download_completed)
  const total = formatBytes(model.download_total)
  if (percent === null && !completed) {
    return model.status ?? 'lädt…'
  }
  const parts: string[] = []
  if (percent !== null) {
    parts.push(`${percent}%`)
  }
  if (completed && total) {
    parts.push(`${completed} / ${total}`)
  }
  if (parts.length === 0 && completed) {
    parts.push(completed)
  }
  return parts.join(' · ')
}

export default function DashboardPage(): JSX.Element {
  const [suggestionScope, setSuggestionScope] = useState<'open' | 'all'>('open')
  const { data: appConfig, error: configError } = useAppConfig()
  const analysisModule: AnalysisModule = appConfig?.analysis_module ?? 'STATIC'
  const configLoaded = Boolean(appConfig)
  const showAutomationCard = configLoaded ? analysisModule !== 'LLM_PURE' : false
  const showLlMSuggestions = configLoaded ? analysisModule !== 'STATIC' : false
  const showPendingPanel = showLlMSuggestions
  const showOllamaCard = showLlMSuggestions
  const { data: suggestions, stats: suggestionStats, loading, error, refresh } = useSuggestions(
    suggestionScope,
    showLlMSuggestions,
  )
  const {
    data: pendingOverview,
    loading: pendingLoading,
    error: pendingError,
    refresh: refreshPendingOverview,
  } = usePendingOverview(showPendingPanel)
  const {
    data: filterActivity,
    loading: filterActivityLoading,
    error: filterActivityError,
    refresh: refreshFilterActivity,
  } = useFilterActivity(showAutomationCard)
  const {
    status: ollamaStatus,
    loading: ollamaLoading,
    error: ollamaError,
    refresh: refreshOllama,
  } = useOllamaStatus(showOllamaCard)
  const [availableFolders, setAvailableFolders] = useState<string[]>([])
  const [selectedFolders, setSelectedFolders] = useState<string[]>([])
  const [folderDraft, setFolderDraft] = useState<string[]>([])
  const [foldersLoading, setFoldersLoading] = useState(true)
  const [savingFolders, setSavingFolders] = useState(false)
  const [status, setStatus] = useState<StatusMessage | null>(null)
  const [dashboardView, setDashboardView] = useState<DashboardView>('mail')
  const [scanStatus, setScanStatus] = useState<ScanStatus | null>(null)
  const [scanBusy, setScanBusy] = useState(false)
  const [rescanBusy, setRescanBusy] = useState(false)
  const lastFinishedRef = useRef<string | null>(null)
  const manualFinishedRef = useRef<string | null>(null)
  const scanStateRef = useRef({ auto: false, manual: false })
  const moduleLabel = moduleLabels[analysisModule]

  const loadFolders = useCallback(async () => {
    setFoldersLoading(true)
    try {
      const result = await getFolders()
      const normalizedSelected = normalizeFolders(result.selected)
      setAvailableFolders([...result.available])
      setSelectedFolders([...normalizedSelected])
      setFolderDraft([...normalizedSelected])
    } catch (err) {
      setStatus({ kind: 'error', message: `Ordnerliste konnte nicht geladen werden: ${toMessage(err)}` })
    } finally {
      setFoldersLoading(false)
    }
  }, [])

  const loadScanStatus = useCallback(async () => {
    try {
      const statusResponse = await getScanStatus()
      setScanStatus(statusResponse)
    } catch (err) {
      setStatus(prev => prev ?? { kind: 'error', message: `Analyse-Status konnte nicht geladen werden: ${toMessage(err)}` })
    }
  }, [])

  useEffect(() => {
    void loadFolders()
    void loadScanStatus()
  }, [loadFolders, loadScanStatus])

  useEffect(() => {
    const interval = window.setInterval(() => {
      void loadScanStatus()
    }, 15000)
    return () => {
      window.clearInterval(interval)
    }
  }, [loadScanStatus])

  useEffect(() => {
    const finishedAt = scanStatus?.last_finished_at ?? null
    if (!finishedAt) {
      return
    }
    if (lastFinishedRef.current && lastFinishedRef.current !== finishedAt) {
      void refresh()
    }
    lastFinishedRef.current = finishedAt
  }, [scanStatus?.last_finished_at, refresh])

  useEffect(() => {
    const manualFinishedAt = scanStatus?.rescan_finished_at ?? null
    if (!manualFinishedAt) {
      return
    }
    if (manualFinishedRef.current && manualFinishedRef.current !== manualFinishedAt) {
      void refresh()
    }
    manualFinishedRef.current = manualFinishedAt
  }, [scanStatus?.rescan_finished_at, refresh])

  useEffect(() => {
    if (!scanStatus?.rescan_active && rescanBusy) {
      setRescanBusy(false)
    }
  }, [scanStatus?.rescan_active, rescanBusy])

  useEffect(() => {
    const autoActive = Boolean(scanStatus?.active)
    const manualActive = Boolean(scanStatus?.rescan_active || rescanBusy)
    const previous = scanStateRef.current

    if ((autoActive && !previous.auto) || (manualActive && !previous.manual)) {
      void refreshPendingOverview().catch(() => undefined)
    }

    scanStateRef.current = { auto: autoActive, manual: manualActive }
  }, [scanStatus?.active, scanStatus?.rescan_active, rescanBusy, refreshPendingOverview])

<<<<<<< HEAD
  const refreshDashboardIndicators = useCallback(async () => {
=======
  const refreshIndicators = useCallback(async () => {
>>>>>>> 16b73ce2
    const tasks: Promise<unknown>[] = []
    if (showLlMSuggestions) {
      tasks.push(refresh())
    }
    if (showPendingPanel) {
      tasks.push(refreshPendingOverview())
    }
    if (showAutomationCard) {
      tasks.push(refreshFilterActivity())
    }
    if (tasks.length > 0) {
      await Promise.allSettled(tasks)
    }
<<<<<<< HEAD
  }, [
    refresh,
    refreshFilterActivity,
    refreshPendingOverview,
    showAutomationCard,
    showLlMSuggestions,
    showPendingPanel,
  ])
=======
  }, [refresh, refreshFilterActivity, refreshPendingOverview, showAutomationCard, showLlMSuggestions, showPendingPanel])
>>>>>>> 16b73ce2

  const handleStartScan = async () => {
    setScanBusy(true)
    try {
      const normalizedSelection = normalizeFolders(selectedFolders)
      const response = await startScan(normalizedSelection.length ? normalizedSelection : undefined)
      setScanStatus(response.status)
      setStatus({
        kind: response.started ? 'success' : 'info',
        message: response.started ? 'Daueranalyse gestartet.' : 'Daueranalyse läuft bereits.',
      })
      await loadScanStatus()
    } catch (err) {
      setStatus({ kind: 'error', message: `Analyse konnte nicht gestartet werden: ${toMessage(err)}` })
    } finally {
      setScanBusy(false)
<<<<<<< HEAD
      await refreshDashboardIndicators()
=======
      await refreshIndicators()
>>>>>>> 16b73ce2
    }
  }

  const handleStopScan = async () => {
    setScanBusy(true)
    try {
      const response = await stopScan()
      setScanStatus(response.status)
      const nextStatus = response.status
      let message = 'Analyse gestoppt.'
      let kind: StatusKind = response.stopped ? 'success' : 'info'
      if (!response.stopped) {
        message = 'Es war keine Analyse aktiv.'
      } else if (nextStatus.rescan_cancelled && !nextStatus.rescan_active) {
        message = nextStatus.active
          ? 'Einzelanalyse gestoppt, Daueranalyse läuft weiter.'
          : 'Einzelanalyse gestoppt.'
      } else if (!nextStatus.active) {
        message = 'Analyse gestoppt.'
      }
      setStatus({ kind, message })
      await loadScanStatus()
    } catch (err) {
      setStatus({ kind: 'error', message: `Analyse konnte nicht gestoppt werden: ${toMessage(err)}` })
    } finally {
      setRescanBusy(false)
      setScanBusy(false)
<<<<<<< HEAD
      await refreshDashboardIndicators()
=======
      await refreshIndicators()
>>>>>>> 16b73ce2
    }
  }

  const handleRescan = useCallback(async () => {
    setRescanBusy(true)
    try {
      const normalizedSelection = normalizeFolders(selectedFolders)
      const response = await rescan(normalizedSelection.length ? normalizedSelection : undefined)
      if (!response.ok && response.cancelled) {
        setStatus({ kind: 'info', message: 'Einzelanalyse abgebrochen.' })
      } else if (!response.ok) {
        setStatus({ kind: 'error', message: 'Einzelanalyse konnte nicht abgeschlossen werden.' })
      } else {
        const noun = response.new_suggestions === 1 ? 'Vorschlag' : 'Vorschläge'
        setStatus({
          kind: 'success',
          message: `Einzelanalyse abgeschlossen (${response.new_suggestions} ${noun}).`,
        })
      }
      void refresh()
    } catch (err) {
      setStatus({ kind: 'error', message: `Einzelanalyse fehlgeschlagen: ${toMessage(err)}` })
    } finally {
      setRescanBusy(false)
      await loadScanStatus()
<<<<<<< HEAD
      await refreshDashboardIndicators()
    }
  }, [loadScanStatus, refresh, refreshDashboardIndicators, selectedFolders])
=======
      await refreshIndicators()
    }
  }, [loadScanStatus, refresh, refreshIndicators, selectedFolders])
>>>>>>> 16b73ce2

  const dismissStatus = useCallback(() => setStatus(null), [])

  const handleFolderSave = useCallback(async () => {
    setSavingFolders(true)
    try {
      const normalizedDraft = normalizeFolders(folderDraft)
      const response = await updateFolderSelection(normalizedDraft)
      const normalizedSelected = normalizeFolders(response.selected)
      setAvailableFolders([...response.available])
      setSelectedFolders([...normalizedSelected])
      setFolderDraft([...normalizedSelected])
      setStatus({ kind: 'success', message: 'Ordnerauswahl gespeichert.' })
<<<<<<< HEAD
      await refreshDashboardIndicators()
=======
      await refreshIndicators()
>>>>>>> 16b73ce2
    } catch (err) {
      setStatus({ kind: 'error', message: `Ordnerauswahl konnte nicht gespeichert werden: ${toMessage(err)}` })
    } finally {
      setSavingFolders(false)
    }
<<<<<<< HEAD
  }, [folderDraft, refreshDashboardIndicators])
=======
  }, [folderDraft, refreshIndicators])
>>>>>>> 16b73ce2

  const handleFolderCreated = useCallback(
    async (folder: string) => {
      await loadFolders()
      setStatus({ kind: 'success', message: `Ordner ${folder} wurde angelegt.` })
    },
    [loadFolders],
  )

  const headline = useMemo(() => {
    if (loading) return 'Lade Vorschläge…'
    if (suggestionScope === 'open') {
      if (!suggestions.length) return 'Keine offenen Vorschläge.'
      return `${suggestions.length} offene Vorschläge`
    }
    const total = suggestionStats?.totalCount ?? suggestions.length
    if (!total) {
      return 'Noch keine analysierten Vorschläge.'
    }
    return `${total} analysierte Vorschläge`
  }, [loading, suggestions, suggestionScope, suggestionStats?.totalCount])

  const toggleSuggestionScope = useCallback(() => {
    setSuggestionScope(scope => (scope === 'open' ? 'all' : 'open'))
  }, [])

  const handleSuggestionUpdate = useCallback(async () => {
    await refresh()
  }, [refresh])

  const refreshIndicators = useCallback(async () => {
    const tasks: Promise<unknown>[] = []
    if (showLlMSuggestions) {
      tasks.push(refresh())
    }
    if (showPendingPanel) {
      tasks.push(refreshPendingOverview())
    }
    if (showAutomationCard) {
      tasks.push(refreshFilterActivity())
    }
    if (tasks.length > 0) {
      await Promise.allSettled(tasks)
    }
  }, [refresh, refreshFilterActivity, refreshPendingOverview, showAutomationCard, showLlMSuggestions, showPendingPanel])

  const scanSummary = useMemo(() => {
    const autoActive = Boolean(scanStatus?.active)
    const manualRemoteActive = Boolean(scanStatus?.rescan_active)
    const manualActive = manualRemoteActive || rescanBusy
    const hasHistory = Boolean(scanStatus?.last_started_at || scanStatus?.rescan_started_at)

    const autoResultCount =
      typeof scanStatus?.last_result_count === 'number' ? Math.max(0, scanStatus.last_result_count) : null
    const manualResultCount =
      typeof scanStatus?.rescan_result_count === 'number'
        ? Math.max(0, scanStatus.rescan_result_count)
        : null

    const autoResultLabel =
      autoResultCount !== null
        ? `${autoResultCount} ${autoResultCount === 1 ? 'neuer Vorschlag' : 'neue Vorschläge'}`
        : null
    const manualResultLabel =
      manualResultCount !== null
        ? `${manualResultCount} ${manualResultCount === 1 ? 'Vorschlag' : 'Vorschläge'}`
        : null

    let statusLabel = 'Gestoppt'
    let statusVariant: 'running' | 'paused' | 'stopped' = 'stopped'
    if (autoActive) {
      statusLabel = 'Daueranalyse aktiv'
      statusVariant = 'running'
    } else if (manualActive) {
      statusLabel = 'Einzelanalyse aktiv'
      statusVariant = 'running'
    } else if (hasHistory) {
      statusLabel = 'Pausiert'
      statusVariant = 'paused'
    }

    const manualFolders =
      scanStatus?.rescan_folders && scanStatus.rescan_folders.length > 0
        ? scanStatus.rescan_folders.join(', ')
        : null

    return {
      autoActive,
      manualActive,
      folderLabel:
        scanStatus && scanStatus.folders.length > 0
          ? scanStatus.folders.join(', ')
          : 'Alle überwachten Ordner',
      pollInterval: scanStatus?.poll_interval ?? null,
      lastStarted: formatTimestamp(scanStatus?.last_started_at),
      lastFinished: formatTimestamp(scanStatus?.last_finished_at),
      lastResultCount: autoResultCount,
      resultLabel: manualResultLabel ?? autoResultLabel,
      error: scanStatus?.last_error ?? null,
      statusLabel,
      statusVariant,
      manual: {
        active: manualRemoteActive,
        folders: manualFolders,
        started: formatTimestamp(scanStatus?.rescan_started_at),
        finished: formatTimestamp(scanStatus?.rescan_finished_at),
        resultLabel: manualResultLabel,
        error: scanStatus?.rescan_error ?? null,
        cancelled: Boolean(scanStatus?.rescan_cancelled),
      },
    }
  }, [rescanBusy, scanStatus])

  const manualInfo = scanSummary.manual
  const manualActive = scanSummary.manualActive
  const autoActive = scanSummary.autoActive

  const manualStatusParts: string[] = []
  if (manualActive) {
    manualStatusParts.push('läuft…')
  } else if (manualInfo.finished) {
    manualStatusParts.push(manualInfo.finished)
  } else {
    manualStatusParts.push('–')
  }
  if (!manualActive && manualInfo.resultLabel) {
    manualStatusParts.push(`· ${manualInfo.resultLabel}`)
  }
  if (manualActive && manualInfo.folders) {
    manualStatusParts.push(`· ${manualInfo.folders}`)
  } else if (!manualActive && manualInfo.cancelled) {
    manualStatusParts.push('· abgebrochen')
  }
  const manualMetaLabel = manualStatusParts.filter(Boolean).join(' ').trim() || '–'

  const analysisFootEntries: React.ReactNode[] = []
  if (scanSummary.lastStarted) {
    analysisFootEntries.push(<span key="auto-start">Zuletzt gestartet: {scanSummary.lastStarted}</span>)
  }
  if (manualInfo.started) {
    const folderSuffix = manualInfo.folders ? ` · ${manualInfo.folders}` : ''
    const cancelSuffix = !manualInfo.active && manualInfo.cancelled ? ' (abgebrochen)' : ''
    analysisFootEntries.push(
      <span key="manual-start">
        Einzelanalyse: {manualInfo.started}
        {folderSuffix}
        {cancelSuffix}
      </span>,
    )
  }
  if (scanSummary.error) {
    analysisFootEntries.push(
      <span key="auto-error" className="analysis-error">
        Letzter Fehler: {scanSummary.error}
      </span>,
    )
  }
  if (manualInfo.error) {
    analysisFootEntries.push(
      <span key="manual-error" className="analysis-error">
        Einzelanalyse-Fehler: {manualInfo.error}
      </span>,
    )
  }

  useEffect(() => {
    if (dashboardView !== 'mail') {
      return
    }
    if (!scanSummary.autoActive && !scanSummary.manualActive) {
      return
    }
    if (!showAutomationCard && !showPendingPanel && !showLlMSuggestions) {
      return
    }
<<<<<<< HEAD
    void refreshDashboardIndicators()
    const interval = window.setInterval(() => {
      void refreshDashboardIndicators()
=======
    void refreshIndicators()
    const interval = window.setInterval(() => {
      void refreshIndicators()
>>>>>>> 16b73ce2
    }, 5000)
    return () => {
      window.clearInterval(interval)
    }
  }, [
    dashboardView,
<<<<<<< HEAD
    refreshDashboardIndicators,
=======
    refreshIndicators,
>>>>>>> 16b73ce2
    scanSummary.autoActive,
    scanSummary.manualActive,
    showAutomationCard,
    showLlMSuggestions,
    showPendingPanel,
  ])

  return (
    <div className="app-shell">
      <header className="app-header">
        <div className="header-top">
          <div>
            <h1>IMAP Smart Sorter</h1>
            <p className="app-subline">Intelligente Unterstützung für sauberes Postfach-Management.</p>
          </div>
          <div className="header-actions">
            {appConfig && <span className="mode-badge module">Modul: {moduleLabel}</span>}
            {appConfig?.mode && <span className="mode-badge subtle">Modus: {appConfig.mode}</span>}
          </div>
        </div>
        <div className="analysis-bar">
          <div className="analysis-bar-main">
            <div className="analysis-status">
              <span className={`status-indicator ${scanSummary.statusVariant}`} aria-hidden="true" />
              <div className="analysis-status-text">
                <span className="label">Analyse</span>
                <strong>{scanSummary.statusLabel}</strong>
              </div>
            </div>
            <dl className="analysis-bar-meta">
              <div>
                <dt>Ordner</dt>
                <dd>{scanSummary.folderLabel}</dd>
              </div>
              <div>
                <dt>Intervall</dt>
                <dd>{scanSummary.pollInterval ? `alle ${Math.round(scanSummary.pollInterval)} s` : '–'}</dd>
              </div>
              <div>
                <dt>Einzelanalyse</dt>
                <dd>{manualMetaLabel}</dd>
              </div>
              <div>
                <dt>Letzter Abschluss</dt>
                <dd>{scanSummary.lastFinished ?? '–'}</dd>
              </div>
              <div>
                <dt>Ergebnis</dt>
                <dd>{scanSummary.resultLabel ?? '–'}</dd>
              </div>
            </dl>
            {analysisFootEntries.length > 0 && (
              <div className="analysis-bar-foot">{analysisFootEntries}</div>
            )}
          </div>
          <div className="analysis-bar-actions">
            <button
              type="button"
              className="primary"
              onClick={handleRescan}
              disabled={manualActive || autoActive || scanBusy}
            >
              {rescanBusy ? 'Einzelanalyse läuft…' : 'Einzelanalyse starten'}
            </button>
            <button
              type="button"
              className="secondary"
              onClick={handleStartScan}
              disabled={scanBusy || autoActive || manualActive}
            >
              {scanBusy && !autoActive ? 'Starte Daueranalyse…' : 'Daueranalyse starten'}
            </button>
            <button
              type="button"
              className="secondary"
              onClick={handleStopScan}
              disabled={scanBusy || (!autoActive && !manualActive)}
            >
              {scanBusy && (autoActive || manualActive) ? 'Stoppe Analyse…' : 'Analyse stoppen'}
            </button>
          </div>
        </div>
      </header>
      {dashboardView === 'mail' ? (
        <>
          {status && (
            <div className={`status-banner ${status.kind}`} role="status">
              <span>{status.message}</span>
              <button className="link" type="button" onClick={dismissStatus}>
                Schließen
              </button>
            </div>
          )}

          {configError && <div className="status-banner error">{configError}</div>}
          {error && <div className="status-banner error">{error}</div>}
          {configLoaded && analysisModule === 'STATIC' && (
            <div className="status-banner info" role="status">
              <span>
                Modul „Statisch“ aktiv: Es werden ausschließlich Keyword-Regeln ausgeführt, KI-Vorschläge und Pending-Listen
                bleiben deaktiviert.
              </span>
            </div>
          )}
          {showOllamaCard && ollamaError && (
            <div className="status-banner error">Ollama-Status konnte nicht geladen werden: {ollamaError}</div>
          )}

          <div className="app-layout">
            <aside className="app-sidebar">
              <FolderSelectionPanel
                available={availableFolders}
                draft={folderDraft}
                onDraftChange={setFolderDraft}
                onSave={handleFolderSave}
                onReload={loadFolders}
                loading={foldersLoading}
                saving={savingFolders}
              />
              {showOllamaCard && (
                <div className={`ollama-status-card ${ollamaStatus?.reachable ? 'ok' : 'error'}`}>
                  <div className="ollama-status-header">
                    <span className="label">Ollama</span>
                    <span className={`indicator ${ollamaStatus?.reachable ? 'online' : 'offline'}`}>
                      {ollamaStatus?.reachable ? 'verbunden' : 'nicht verbunden'}
                    </span>
                  </div>
                  <div className="ollama-status-body">
                    {ollamaLoading && <div className="placeholder">Lade Status…</div>}
                    {!ollamaLoading && ollamaStatus && (
                      <>
                        <div className="host">{ollamaStatus.host}</div>
                        <div className="models">
                          {ollamaStatus.models.length === 0 && <span>Keine Modelle bekannt.</span>}
                          {ollamaStatus.models.map(model => {
                            const progressValue = Math.max(0, Math.min(100, Math.round((model.progress ?? 0) * 100)))
                            return (
                              <div key={model.normalized_name} className="ollama-model">
                                <div className="ollama-model-header">
                                  <span className="model-name">
                                    {modelLabel(model)}: {model.name}
                                  </span>
                                  <span className={`model-state ${model.available ? 'available' : 'missing'}`}>
                                    {model.available ? 'bereit' : model.pulling ? 'lädt…' : 'fehlt'}
                                  </span>
                                </div>
                                {model.pulling && (
                                  <div
                                    className="ollama-progress-bar"
                                    role="progressbar"
                                    aria-valuemin={0}
                                    aria-valuemax={100}
                                    aria-valuenow={progressValue}
                                  >
                                    <div className="ollama-progress-indicator" style={{ width: `${progressValue}%` }} />
                                  </div>
                                )}
                                <div className="ollama-model-meta">
                                  {model.pulling && <span>{modelProgressLabel(model)}</span>}
                                  {!model.pulling && model.message && <span>{model.message}</span>}
                                  {model.error && <span className="error">{model.error}</span>}
                                </div>
                              </div>
                            )
                          })}
                        </div>
                        {ollamaStatus.message && <div className="ollama-note">{ollamaStatus.message}</div>}
                      </>
                    )}
                    {!ollamaLoading && !ollamaStatus && (
                      <div className="placeholder">Keine Ollama-Informationen verfügbar.</div>
                    )}
                  </div>
                  <div className="ollama-status-actions">
                    <button type="button" className="link" onClick={() => refreshOllama()} disabled={ollamaLoading}>
                      Status aktualisieren
                    </button>
                  </div>
                </div>
              )}
            </aside>
            <main className="app-main">
              {showAutomationCard && (
                <AutomationSummaryCard
                  activity={filterActivity}
                  loading={filterActivityLoading}
                  error={filterActivityError}
                  onReload={refreshFilterActivity}
                />
              )}

              {showPendingPanel && (
                <PendingOverviewPanel overview={pendingOverview} loading={pendingLoading} error={pendingError} />
              )}

              {showLlMSuggestions ? (
                <section className="suggestions">
                  <div className="suggestions-header">
                    <h2>{headline}</h2>
                    <div className="suggestions-actions">
                      <button className="link" type="button" onClick={() => refresh()} disabled={loading}>
                        Aktualisieren
                      </button>
                      <button type="button" className="ghost" onClick={toggleSuggestionScope} disabled={loading}>
                        {suggestionScope === 'open'
                          ? 'Alle analysierten Mails bearbeiten'
                          : 'Nur offene Vorschläge anzeigen'}
                      </button>
                    </div>
                  </div>
                  {suggestionStats && (
                    <div className="suggestions-metrics">
                      <div className="suggestion-metric open">
                        <span className="label">Zu bearbeiten</span>
                        <strong>{suggestionStats.openCount}</strong>
                        <span className="muted">offene Nachrichten</span>
                      </div>
                      <div className="suggestion-metric processed">
                        <span className="label">Bereits bearbeitet</span>
                        <strong>{suggestionStats.decidedCount}</strong>
                        <span className="muted">von {suggestionStats.totalCount} analysierten Mails</span>
                      </div>
                      <div className={`suggestion-metric error ${suggestionStats.errorCount === 0 ? 'empty' : ''}`}>
                        <span className="label">Fehler</span>
                        <strong>{suggestionStats.errorCount}</strong>
                        <span className="muted">Mails mit Fehlern</span>
                      </div>
                    </div>
                  )}
                  {loading && <div className="placeholder">Bitte warten…</div>}
                  {!loading && !suggestions.length && (
                    <div className="placeholder">
                      {suggestionScope === 'open'
                        ? 'Super! Alles abgearbeitet.'
                        : 'Es liegen noch keine analysierten Vorschläge vor.'}
                    </div>
                  )}
                  {!loading && suggestions.length > 0 && (
                    <ul className="suggestion-list">
                      {suggestions.map((item: Suggestion) => (
                        <SuggestionCard
                          key={item.message_uid}
                          suggestion={item}
                          onActionComplete={handleSuggestionUpdate}
                          tagSlots={appConfig?.tag_slots}
                          availableFolders={availableFolders}
                          onFolderCreated={handleFolderCreated}
                          analysisModule={analysisModule}
                        />
                      ))}
                    </ul>
                  )}
                </section>
              ) : (
                <section className="suggestions">
                  <div className="suggestions-header">
                    <h2>Keine KI-Vorschläge im Statischen Modul</h2>
                  </div>
                  <div className="placeholder">
                    Im Modul „Statisch“ werden neue Nachrichten ausschließlich über Keyword-Regeln verarbeitet. Für manuelle
                    Entscheidungen gibt es daher keine Vorschlagsliste.
                  </div>
                </section>
              )}
            </main>
          </div>
        </>
      ) : (
        <CalendarDashboard />
      )}

      <DevtoolsPanel />
    </div>
  )
}<|MERGE_RESOLUTION|>--- conflicted
+++ resolved
@@ -222,11 +222,7 @@
     scanStateRef.current = { auto: autoActive, manual: manualActive }
   }, [scanStatus?.active, scanStatus?.rescan_active, rescanBusy, refreshPendingOverview])
 
-<<<<<<< HEAD
   const refreshDashboardIndicators = useCallback(async () => {
-=======
-  const refreshIndicators = useCallback(async () => {
->>>>>>> 16b73ce2
     const tasks: Promise<unknown>[] = []
     if (showLlMSuggestions) {
       tasks.push(refresh())
@@ -240,7 +236,6 @@
     if (tasks.length > 0) {
       await Promise.allSettled(tasks)
     }
-<<<<<<< HEAD
   }, [
     refresh,
     refreshFilterActivity,
@@ -249,9 +244,6 @@
     showLlMSuggestions,
     showPendingPanel,
   ])
-=======
-  }, [refresh, refreshFilterActivity, refreshPendingOverview, showAutomationCard, showLlMSuggestions, showPendingPanel])
->>>>>>> 16b73ce2
 
   const handleStartScan = async () => {
     setScanBusy(true)
@@ -268,11 +260,7 @@
       setStatus({ kind: 'error', message: `Analyse konnte nicht gestartet werden: ${toMessage(err)}` })
     } finally {
       setScanBusy(false)
-<<<<<<< HEAD
       await refreshDashboardIndicators()
-=======
-      await refreshIndicators()
->>>>>>> 16b73ce2
     }
   }
 
@@ -300,11 +288,7 @@
     } finally {
       setRescanBusy(false)
       setScanBusy(false)
-<<<<<<< HEAD
       await refreshDashboardIndicators()
-=======
-      await refreshIndicators()
->>>>>>> 16b73ce2
     }
   }
 
@@ -330,15 +314,9 @@
     } finally {
       setRescanBusy(false)
       await loadScanStatus()
-<<<<<<< HEAD
       await refreshDashboardIndicators()
     }
   }, [loadScanStatus, refresh, refreshDashboardIndicators, selectedFolders])
-=======
-      await refreshIndicators()
-    }
-  }, [loadScanStatus, refresh, refreshIndicators, selectedFolders])
->>>>>>> 16b73ce2
 
   const dismissStatus = useCallback(() => setStatus(null), [])
 
@@ -352,21 +330,13 @@
       setSelectedFolders([...normalizedSelected])
       setFolderDraft([...normalizedSelected])
       setStatus({ kind: 'success', message: 'Ordnerauswahl gespeichert.' })
-<<<<<<< HEAD
       await refreshDashboardIndicators()
-=======
-      await refreshIndicators()
->>>>>>> 16b73ce2
     } catch (err) {
       setStatus({ kind: 'error', message: `Ordnerauswahl konnte nicht gespeichert werden: ${toMessage(err)}` })
     } finally {
       setSavingFolders(false)
     }
-<<<<<<< HEAD
   }, [folderDraft, refreshDashboardIndicators])
-=======
-  }, [folderDraft, refreshIndicators])
->>>>>>> 16b73ce2
 
   const handleFolderCreated = useCallback(
     async (folder: string) => {
@@ -542,26 +512,16 @@
     if (!showAutomationCard && !showPendingPanel && !showLlMSuggestions) {
       return
     }
-<<<<<<< HEAD
     void refreshDashboardIndicators()
     const interval = window.setInterval(() => {
       void refreshDashboardIndicators()
-=======
-    void refreshIndicators()
-    const interval = window.setInterval(() => {
-      void refreshIndicators()
->>>>>>> 16b73ce2
     }, 5000)
     return () => {
       window.clearInterval(interval)
     }
   }, [
     dashboardView,
-<<<<<<< HEAD
     refreshDashboardIndicators,
-=======
-    refreshIndicators,
->>>>>>> 16b73ce2
     scanSummary.autoActive,
     scanSummary.manualActive,
     showAutomationCard,
